--- conflicted
+++ resolved
@@ -33,8 +33,5 @@
     double ELECTRON_CLASSICAL_RADIUS = 2.8179403262e-15
     double ELECTRON_REST_MASS = 9.1093837015e-31
     double RYDBERG_CONSTANT_EV = 13.605693122994
-<<<<<<< HEAD
-    double BOHR_MAGNETON = 5.78838180123e-5  # in eV/T
-=======
     double VACUUM_PERMITTIVITY = 8.8541878128e-12
->>>>>>> 25e839ff
+    double BOHR_MAGNETON = 5.78838180123e-5  # in eV/T