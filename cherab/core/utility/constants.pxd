--- conflicted
+++ resolved
@@ -31,8 +31,5 @@
     double ELECTRON_CLASSICAL_RADIUS
     double ELECTRON_REST_MASS
     double RYDBERG_CONSTANT_EV
-<<<<<<< HEAD
-    double BOHR_MAGNETON
-=======
     double VACUUM_PERMITTIVITY
->>>>>>> 25e839ff
+    double BOHR_MAGNETON