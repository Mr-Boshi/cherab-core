from collections import defaultdict
import sys
import os
import os.path as path
from pathlib import Path
import multiprocessing
import numpy
from setuptools import setup, find_packages, Extension
from Cython.Build import cythonize

multiprocessing.set_start_method('fork')

force = False
profile = False
line_profile = False
install_rates = False

if "--force" in sys.argv:
    force = True
    del sys.argv[sys.argv.index("--force")]

if "--profile" in sys.argv:
    profile = True
    del sys.argv[sys.argv.index("--profile")]

if "--line-profile" in sys.argv:
    line_profile = True
    del sys.argv[sys.argv.index("--line-profile")]

if "--install-rates" in sys.argv:
    install_rates = True
    del sys.argv[sys.argv.index("--install-rates")]

source_paths = ["cherab", "demos"]
compilation_includes = [".", numpy.get_include()]
compilation_args = ["-O3"]
cython_directives = {"language_level": 3}
setup_path = path.dirname(path.abspath(__file__))
num_processes = int(os.getenv("CHERAB_NCPU", "-1"))
if num_processes == -1:
    num_processes = multiprocessing.cpu_count()

if line_profile:
    compilation_args.append("-DCYTHON_TRACE=1")
    compilation_args.append("-DCYTHON_TRACE_NOGIL=1")
    cython_directives["linetrace"] = True
if profile:
    cython_directives["profile"] = True


extensions = []
for package in source_paths:
    for root, dirs, files in os.walk(path.join(setup_path, package)):
        for file in files:
            if path.splitext(file)[1] == ".pyx":
                pyx_file = path.relpath(path.join(root, file), setup_path)
                module = path.splitext(pyx_file)[0].replace("/", ".")
                extensions.append(
                    Extension(
                        module,
                        [pyx_file],
                        include_dirs=compilation_includes,
                        extra_compile_args=compilation_args,
                    ),
                )


# generate .c files from .pyx
extensions = cythonize(
    extensions,
    nthreads=multiprocessing.cpu_count(),
    force=force,
    compiler_directives=cython_directives,
)

# Include demos in a separate directory in the distribution as data_files.
demo_parent_path = Path("share/cherab/demos/core")
data_files = defaultdict(list)
demos_source = Path("demos")
for item in demos_source.rglob("*"):
    if item.is_file():
        install_dir = demo_parent_path / item.parent.relative_to(demos_source)
        data_files[str(install_dir)].append(str(item))
data_files = list(data_files.items())

# parse the package version number
with open(path.join(path.dirname(__file__), "cherab/core/VERSION")) as version_file:
    version = version_file.read().strip()

with open("README.md") as f:
    long_description = f.read()

setup(
    name="cherab",
    version=version,
    license="EUPL 1.1",
    namespace_packages=["cherab"],
    description="Cherab spectroscopy framework",
    classifiers=[
        "Development Status :: 5 - Production/Stable",
        "Intended Audience :: Science/Research",
        "Intended Audience :: Education",
        "Intended Audience :: Developers",
        "Natural Language :: English",
        "Operating System :: POSIX :: Linux",
        "Programming Language :: Cython",
        "Programming Language :: Python :: 3",
        "Topic :: Scientific/Engineering :: Physics",
    ],
    url="https://github.com/cherab",
    project_urls=dict(
        Tracker="https://github.com/cherab/core/issues",
        Documentation="https://cherab.github.io/documentation/",
    ),
    long_description=long_description,
    long_description_content_type="text/markdown",
    install_requires=[
        "numpy>=1.14",
        "scipy",
        "matplotlib",
        "raysect==0.8.1",
    ],
<<<<<<< HEAD
    packages=find_packages(include=["cherab*"]),
    package_data={"": [
        "**/*.pyx", "**/*.pxd",  # Needed to build Cython extensions.
        "**/*.json", "**/*.cl", "**/*.npy", "**/*.obj",  # Supplementary data
    ],
                  "cherab.core": ["VERSION"],  # Used to determine version at run time
    },
    data_files=data_files,
=======
    extras_require={
        # Running ./dev/build_docs.sh runs setup.py, which requires cython.
        "docs": ["cython", "sphinx", "sphinx-rtd-theme", "sphinx-tabs"],
    },
    packages=find_packages(),
    include_package_data=True,
>>>>>>> 9ae5a3e5
    zip_safe=False,
    ext_modules=extensions,
    options=dict(
        build_ext={"parallel": num_processes},
    ),
)

# setup a rate repository with common rates
if install_rates:
    try:
        from cherab.openadas import repository

        repository.populate()
    except ImportError:
        pass<|MERGE_RESOLUTION|>--- conflicted
+++ resolved
@@ -120,7 +120,10 @@
         "matplotlib",
         "raysect==0.8.1",
     ],
-<<<<<<< HEAD
+    extras_require={
+        # Running ./dev/build_docs.sh runs setup.py, which requires cython.
+        "docs": ["cython", "sphinx", "sphinx-rtd-theme", "sphinx-tabs"],
+    },
     packages=find_packages(include=["cherab*"]),
     package_data={"": [
         "**/*.pyx", "**/*.pxd",  # Needed to build Cython extensions.
@@ -129,14 +132,6 @@
                   "cherab.core": ["VERSION"],  # Used to determine version at run time
     },
     data_files=data_files,
-=======
-    extras_require={
-        # Running ./dev/build_docs.sh runs setup.py, which requires cython.
-        "docs": ["cython", "sphinx", "sphinx-rtd-theme", "sphinx-tabs"],
-    },
-    packages=find_packages(),
-    include_package_data=True,
->>>>>>> 9ae5a3e5
     zip_safe=False,
     ext_modules=extensions,
     options=dict(
