from setuptools import setup, find_packages, Extension
import sys
import numpy
import os
import os.path as path
import multiprocessing
from Cython.Build import cythonize

multiprocessing.set_start_method('fork')

force = False
profile = False
line_profile = False
install_rates = False

if "--force" in sys.argv:
    force = True
    del sys.argv[sys.argv.index("--force")]

if "--profile" in sys.argv:
    profile = True
    del sys.argv[sys.argv.index("--profile")]

if "--line-profile" in sys.argv:
    line_profile = True
    del sys.argv[sys.argv.index("--line-profile")]

if "--install-rates" in sys.argv:
    install_rates = True
    del sys.argv[sys.argv.index("--install-rates")]

source_paths = ["cherab", "demos"]
compilation_includes = [".", numpy.get_include()]
compilation_args = []
cython_directives = {"language_level": 3}
setup_path = path.dirname(path.abspath(__file__))

if line_profile:
    compilation_args.append("-DCYTHON_TRACE=1")
    compilation_args.append("-DCYTHON_TRACE_NOGIL=1")
    cython_directives["linetrace"] = True
if profile:
    cython_directives["profile"] = True


extensions = []
for package in source_paths:
    for root, dirs, files in os.walk(path.join(setup_path, package)):
        for file in files:
            if path.splitext(file)[1] == ".pyx":
                pyx_file = path.relpath(path.join(root, file), setup_path)
                module = path.splitext(pyx_file)[0].replace("/", ".")
                extensions.append(
                    Extension(
                        module,
                        [pyx_file],
                        include_dirs=compilation_includes,
                        extra_compile_args=compilation_args,
                    ),
                )


# generate .c files from .pyx
extensions = cythonize(
    extensions,
    nthreads=multiprocessing.cpu_count(),
    force=force,
    compiler_directives=cython_directives,
)

# parse the package version number
with open(path.join(path.dirname(__file__), "cherab/core/VERSION")) as version_file:
    version = version_file.read().strip()

with open("README.md") as f:
    long_description = f.read()

setup(
    name="cherab",
    version=version,
    license="EUPL 1.1",
    namespace_packages=["cherab"],
    description="Cherab spectroscopy framework",
    classifiers=[
        "Development Status :: 5 - Production/Stable",
        "Intended Audience :: Science/Research",
        "Intended Audience :: Education",
        "Intended Audience :: Developers",
        "Natural Language :: English",
        "Operating System :: POSIX :: Linux",
        "Programming Language :: Cython",
        "Programming Language :: Python :: 3",
        "Topic :: Scientific/Engineering :: Physics",
    ],
    url="https://github.com/cherab",
    project_urls=dict(
        Tracker="https://github.com/cherab/core/issues",
        Documentation="https://cherab.github.io/documentation/",
    ),
    long_description=long_description,
    long_description_content_type="text/markdown",
    install_requires=[
        "numpy>=1.14",
        "scipy",
        "matplotlib",
<<<<<<< HEAD
        "raysect==0.8.0",
        "cython>=0.28",
=======
        "raysect==0.7.1",
>>>>>>> cf77c57f
    ],
    packages=find_packages(),
    include_package_data=True,
    zip_safe=False,
    ext_modules=extensions,
)

# setup a rate repository with common rates
if install_rates:
    try:
        from cherab.openadas import repository

        repository.populate()
    except ImportError:
        pass<|MERGE_RESOLUTION|>--- conflicted
+++ resolved
@@ -103,12 +103,7 @@
         "numpy>=1.14",
         "scipy",
         "matplotlib",
-<<<<<<< HEAD
         "raysect==0.8.0",
-        "cython>=0.28",
-=======
-        "raysect==0.7.1",
->>>>>>> cf77c57f
     ],
     packages=find_packages(),
     include_package_data=True,
