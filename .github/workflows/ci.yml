name: CI

on:
  push:
  pull_request:

jobs:
  tests:
    name: Run tests
    runs-on: ubuntu-latest
    strategy:
      fail-fast: false
      matrix:
        numpy-version: ["oldest-supported-numpy", "numpy"]
        python-version: ["3.7", "3.8", "3.9", "3.10"]
    steps:
    - name: Checkout code
      uses: actions/checkout@v2
      with:
        fetch-depth: 0
    - name: Set up Python
      uses: actions/setup-python@v2
      with:
        python-version: ${{ matrix.python-version }}
    - name: Install Python dependencies
<<<<<<< HEAD
      run: python -m pip install cython>=0.28 numpy==${{ matrix.numpy-version }} scipy matplotlib pyopencl[pocl]
    - name: Work around PyOpenCL issue 537
      run: echo OCL_ICD_VENDORS=$(python -c 'import os, pyopencl; print(os.path.join(*pyopencl.__path__, ".libs"))') >> $GITHUB_ENV
    - name: Install Raysect from Github
      run: pip install git+https://github.com/raysect/source@development --global-option=build_ext --global-option="-j2"
=======
      run: python -m pip install --prefer-binary cython>=0.28 ${{ matrix.numpy-version }} scipy matplotlib "pyopencl[pocl]>=2022.2.4"
    - name: Install Raysect from pypi
      run: pip install raysect==0.7.1
>>>>>>> cf77c57f
    - name: Build cherab
      run: dev/build.sh
    - name: Run tests
      run: dev/test.sh<|MERGE_RESOLUTION|>--- conflicted
+++ resolved
@@ -23,17 +23,9 @@
       with:
         python-version: ${{ matrix.python-version }}
     - name: Install Python dependencies
-<<<<<<< HEAD
-      run: python -m pip install cython>=0.28 numpy==${{ matrix.numpy-version }} scipy matplotlib pyopencl[pocl]
-    - name: Work around PyOpenCL issue 537
-      run: echo OCL_ICD_VENDORS=$(python -c 'import os, pyopencl; print(os.path.join(*pyopencl.__path__, ".libs"))') >> $GITHUB_ENV
-    - name: Install Raysect from Github
-      run: pip install git+https://github.com/raysect/source@development --global-option=build_ext --global-option="-j2"
-=======
       run: python -m pip install --prefer-binary cython>=0.28 ${{ matrix.numpy-version }} scipy matplotlib "pyopencl[pocl]>=2022.2.4"
     - name: Install Raysect from pypi
-      run: pip install raysect==0.7.1
->>>>>>> cf77c57f
+      run: pip install raysect==0.8.0
     - name: Build cherab
       run: dev/build.sh
     - name: Run tests
